--- conflicted
+++ resolved
@@ -17,17 +17,6 @@
 [package]
 name = "hwlocality"
 version = "1.0.0"
-<<<<<<< HEAD
-authors = ["Hadrien G. <knights_of_ni@gmx.com>", "Joseph Hirschfeld <j@ibj.io>", "Michael Nitschinger <michael@nitschinger.at>"]
-license = "MIT"
-categories = ["concurrency", "external-ffi-bindings", "hardware-support", "memory-management", "os"]
-keywords = ["hwloc", "locality", "cache", "numa", "hardware"]
-description = "Rust bindings for the hwloc hardware locality library"
-repository = "https://github.com/HadrienG2/hwlocality"
-links = "hwloc"
-rust-version = "1.70.0"
-edition = "2021"
-=======
 authors.workspace = true
 edition.workspace = true
 rust-version.workspace = true
@@ -36,7 +25,6 @@
 license.workspace = true
 keywords.workspace = true
 categories.workspace = true
->>>>>>> 561b2b17
 
 [features]
 # Require the latest release of hwloc supported by this library
