//! Object attributes
//!
//! Some [`TopologyObject` types](ObjectType) come with supplementary attributes
//! that extend the object's description. These attributes can be accessed using
//! the [`TopologyObject::attributes()`] method, and are described using types
//! defined inside of this module.

// - Main docs: https://hwloc.readthedocs.io/en/v2.9/unionhwloc__obj__attr__u.html
// - Union semantics: https://hwloc.readthedocs.io/en/v2.9/attributes.html#attributes_normal

use crate::{
<<<<<<< HEAD
    ffi::int,
    object::types::{
        BridgeType, CacheType, OSDeviceType, ObjectType, RawBridgeType, RawCacheType,
        RawOSDeviceType,
    },
};
#[cfg(doc)]
use crate::{object::TopologyObject, topology::support::DiscoverySupport};
use std::{
    ffi::{c_float, c_int, c_uchar, c_uint, c_ushort},
    fmt,
    hash::Hash,
    num::NonZeroUsize,
};

/// hwloc FFI for the `hwloc_obj_attr_u` union
///
/// Exposed to users via the safe [`ObjectAttributes`] enum.
#[derive(Copy, Clone)]
#[repr(C)]
pub(crate) union RawObjectAttributes {
    /// [`NUMANode`]-specific attributes
    ///
    /// [`NUMANode`]: ObjectType::NUMANode
    numa: NUMANodeAttributes,

    /// CPU cache-specific attributes
    cache: CacheAttributes,

    /// [`Group`]-specific attributes
    ///
    /// [`Group`]: ObjectType::Group
    pub(crate) group: GroupAttributes,

    /// [`PCIDevice`]-specific attributes
    ///
    /// [`PCIDevice`]: ObjectType::PCIDevice
    pcidev: PCIDeviceAttributes,

    /// [`Bridge`]-specific attributes
    ///
    /// [`Bridge`]: ObjectType::Bridge
    bridge: BridgeAttributes,

    /// [`OSDevice`]-specific attributes
    ///
    /// [`OSDevice`]: ObjectType::OSDevice
    osdev: OSDeviceAttributes,
}
=======
    ffi,
    object::types::{BridgeType, CacheType, OSDeviceType, ObjectType},
};
use hwlocality_sys::{
    hwloc_bridge_attr_s, hwloc_cache_attr_s, hwloc_group_attr_s, hwloc_memory_page_type_s,
    hwloc_numanode_attr_s, hwloc_obj_attr_u, hwloc_osdev_attr_s, hwloc_pcidev_attr_s,
    RawDownstreamAttributes, RawDownstreamPCIAttributes, RawUpstreamAttributes,
};
use std::{ffi::c_uint, fmt, hash::Hash, num::NonZeroUsize};
>>>>>>> 561b2b17

/// ObjectType-specific attributes
#[derive(Copy, Clone, Debug, PartialEq)]
#[doc(alias = "hwloc_obj_attr_u")]
pub enum ObjectAttributes<'object> {
    /// [`NUMANode`]-specific attributes
    ///
    /// [`NUMANode`]: ObjectType::NUMANode
    #[doc(alias = "hwloc_obj_attr_u::numanode")]
    NUMANode(&'object NUMANodeAttributes),

    /// CPU cache-specific attributes
    #[doc(alias = "hwloc_obj_attr_u::cache")]
    Cache(&'object CacheAttributes),

    /// [`Group`]-specific attributes
    ///
    /// [`Group`]: ObjectType::Group
    #[doc(alias = "hwloc_obj_attr_u::group")]
    Group(&'object GroupAttributes),

    /// [`PCIDevice`]-specific attributes
    ///
    /// [`PCIDevice`]: ObjectType::PCIDevice
    #[doc(alias = "hwloc_obj_attr_u::pcidev")]
    PCIDevice(&'object PCIDeviceAttributes),

    /// [`Bridge`]-specific attributes
    ///
    /// [`Bridge`]: ObjectType::Bridge
    #[doc(alias = "hwloc_obj_attr_u::bridge")]
    Bridge(&'object BridgeAttributes),

    /// [`OSDevice`]-specific attributes
    ///
    /// [`OSDevice`]: ObjectType::OSDevice
    #[doc(alias = "hwloc_obj_attr_u::osdev")]
    OSDevice(&'object OSDeviceAttributes),
}
//
impl<'object> ObjectAttributes<'object> {
    /// Wrap the hwloc object type specific attributes behind a safe API
    ///
    /// # Safety
    ///
<<<<<<< HEAD
    /// If non-null, the `attr` pointer must target `RawObjectAttributes` that
    /// are valid for lifetime `'object` and consistent with object type `ty`.
    pub(crate) unsafe fn new(
        ty: ObjectType,
        attr: &'object *mut RawObjectAttributes,
    ) -> Option<Self> {
        if attr.is_null() {
            return None;
        }

        // SAFETY: Safe due to input precondition
        let attr: &RawObjectAttributes = unsafe { &**attr };

        // SAFETY: Safe because we checked for union field access validity
        unsafe {
            #[allow(clippy::wildcard_enum_match_arm)]
            match ty {
                ObjectType::NUMANode => Some(Self::NUMANode(&attr.numa)),
                ObjectType::Group => Some(Self::Group(&attr.group)),
                ObjectType::PCIDevice => Some(Self::PCIDevice(&attr.pcidev)),
                ObjectType::Bridge => Some(Self::Bridge(&attr.bridge)),
                ObjectType::OSDevice => Some(Self::OSDevice(&attr.osdev)),
                _ if ty.is_cpu_cache() => Some(Self::Cache(&attr.cache)),
                _ => None,
            }
=======
    /// If non-null, the `attr` pointer must target `hwloc_obj_attr_u` that
    /// are valid for lifetime `'attr` and consistent with object type `ty`.
    pub(crate) unsafe fn new(ty: ObjectType, attr: &'attr *mut hwloc_obj_attr_u) -> Option<Self> {
        if attr.is_null() {
            return None;
        }
        let attr: &hwloc_obj_attr_u = unsafe { &**attr };

        match ty {
            ObjectType::NUMANode => Some(Self::NUMANode(ffi::as_newtype(&attr.numa))),
            ObjectType::Group => Some(Self::Group(ffi::as_newtype(&attr.group))),
            ObjectType::PCIDevice => Some(Self::PCIDevice(ffi::as_newtype(&attr.pcidev))),
            ObjectType::Bridge => Some(Self::Bridge(ffi::as_newtype(&attr.bridge))),
            ObjectType::OSDevice => Some(Self::OSDevice(ffi::as_newtype(&attr.osdev))),
            _ if ty.is_cpu_cache() => Some(Self::Cache(ffi::as_newtype(&attr.cache))),
            _ => None,
>>>>>>> 561b2b17
        }
    }
}

/// [`NUMANode`]-specific attributes
///
/// [`NUMANode`]: ObjectType::NUMANode
#[derive(Copy, Clone, Debug, Default)]
#[doc(alias = "hwloc_numanode_attr_s")]
#[doc(alias = "hwloc_obj_attr_u::hwloc_numanode_attr_s")]
<<<<<<< HEAD
#[repr(C)]
pub struct NUMANodeAttributes {
    /// Node-local memory in bytes
    local_memory: u64,

    /// Number of memory page types
    page_types_len: c_uint,

    /// # Safety
    ///
    /// If non-null, this is trusted to point to a C-style array of
    /// `page_types_len` memory page types, sorted by increasing page size.
    page_types: *mut MemoryPageType,
}
=======
#[repr(transparent)]
pub struct NUMANodeAttributes(hwloc_numanode_attr_s);
>>>>>>> 561b2b17
//
impl NUMANodeAttributes {
    /// Node-local memory in bytes
    ///
    /// Requires [`DiscoverySupport::numa_memory()`].
    #[doc(alias = "hwloc_numanode_attr_s::local_memory")]
    #[doc(alias = "hwloc_obj_attr_u::hwloc_numanode_attr_s::local_memory")]
    pub fn local_memory(&self) -> u64 {
        self.0.local_memory
    }

    /// Memory page types, sorted by increasing page size
    #[doc(alias = "hwloc_numanode_attr_s::page_types")]
    #[doc(alias = "hwloc_obj_attr_u::hwloc_numanode_attr_s::page_types")]
    pub fn page_types(&self) -> &[MemoryPageType] {
        if self.0.page_types.is_null() {
            return &[];
        }
        // SAFETY: Per type invariant
        unsafe {
            std::slice::from_raw_parts(
                self.0.page_types.cast::<MemoryPageType>(),
                // If this fails, it means pages_types_len does not fit in a
<<<<<<< HEAD
                // size_t, but by definition of size_t that cannot happen
                self.page_types_len.try_into().expect("Should not happen"),
=======
                // size_t, but by definition of size_t that cannot happen...
                self.0.page_types_len.try_into().expect("Should not happen"),
>>>>>>> 561b2b17
            )
        }
    }
}
//
impl Eq for NUMANodeAttributes {}
//
impl Hash for NUMANodeAttributes {
    fn hash<H: std::hash::Hasher>(&self, state: &mut H) {
        self.local_memory().hash(state);
        self.page_types().hash(state);
    }
}
//
impl PartialEq for NUMANodeAttributes {
    fn eq(&self, other: &Self) -> bool {
        self.local_memory() == other.local_memory() && self.page_types() == other.page_types()
    }
}
//
// SAFETY: No internal mutability
unsafe impl Send for NUMANodeAttributes {}
//
// SAFETY: No internal mutability
unsafe impl Sync for NUMANodeAttributes {}

/// Local memory page type
#[derive(Copy, Clone, Debug, Default, Eq, Hash, PartialEq)]
#[doc(alias = "hwloc_memory_page_type_s")]
#[doc(alias = "hwloc_numanode_attr_s::hwloc_memory_page_type_s")]
#[doc(alias = "hwloc_obj_attr_u::hwloc_numanode_attr_s::hwloc_memory_page_type_s")]
<<<<<<< HEAD
#[repr(C)]
pub struct MemoryPageType {
    /// Size of pages
    size: u64,

    /// Number of pages of this size
    count: u64,
}
=======
#[repr(transparent)]
pub struct MemoryPageType(hwloc_memory_page_type_s);
>>>>>>> 561b2b17
//
impl MemoryPageType {
    /// Size of pages
    #[doc(alias = "hwloc_memory_page_type_s::size")]
    #[doc(alias = "hwloc_numanode_attr_s::hwloc_memory_page_type_s::size")]
    #[doc(alias = "hwloc_obj_attr_u::hwloc_numanode_attr_s::hwloc_memory_page_type_s::size")]
    pub fn size(&self) -> u64 {
        self.0.size
    }

    /// Number of pages of this size
    #[doc(alias = "hwloc_memory_page_type_s::count")]
    #[doc(alias = "hwloc_numanode_attr_s::hwloc_memory_page_type_s::count")]
    #[doc(alias = "hwloc_obj_attr_u::hwloc_numanode_attr_s::hwloc_memory_page_type_s::count")]
    pub fn count(&self) -> u64 {
        self.0.count
    }
}

/// Cache-specific attributes
#[derive(Copy, Clone, Debug, Default, Eq, Hash, PartialEq)]
#[doc(alias = "hwloc_cache_attr_s")]
#[doc(alias = "hwloc_obj_attr_u::hwloc_cache_attr_s")]
<<<<<<< HEAD
#[repr(C)]
pub struct CacheAttributes {
    /// Size of the cache in bytes
    size: u64,

    /// Depth ofthe cache (e.g. L1, L2, ...)
    depth: c_uint,

    /// Cache line size in bytes
    linesize: c_uint,

    /// Ways of associativity
    associativity: c_int,

    /// Cache type
    ty: RawCacheType,
}
=======
#[repr(transparent)]
pub struct CacheAttributes(hwloc_cache_attr_s);
>>>>>>> 561b2b17
//
impl CacheAttributes {
    /// Size of the cache in bytes
    #[doc(alias = "hwloc_cache_attr_s::size")]
    #[doc(alias = "hwloc_obj_attr_u::hwloc_cache_attr_s::size")]
    pub fn size(&self) -> u64 {
        self.0.size
    }

    /// Depth of the cache (e.g. L1, L2, ...)
    #[doc(alias = "hwloc_cache_attr_s::depth")]
    #[doc(alias = "hwloc_obj_attr_u::hwloc_cache_attr_s::depth")]
    pub fn depth(&self) -> usize {
<<<<<<< HEAD
        int::expect_usize(self.depth)
=======
        ffi::expect_usize(self.0.depth)
>>>>>>> 561b2b17
    }

    /// Cache line size in bytes
    #[doc(alias = "hwloc_cache_attr_s::linesize")]
    #[doc(alias = "hwloc_obj_attr_u::hwloc_cache_attr_s::linesize")]
    pub fn line_size(&self) -> Option<NonZeroUsize> {
<<<<<<< HEAD
        NonZeroUsize::new(int::expect_usize(self.linesize))
=======
        NonZeroUsize::new(ffi::expect_usize(self.0.linesize))
>>>>>>> 561b2b17
    }

    /// Ways of associativity
    #[doc(alias = "hwloc_cache_attr_s::associativity")]
    #[doc(alias = "hwloc_obj_attr_u::hwloc_cache_attr_s::associativity")]
    pub fn associativity(&self) -> CacheAssociativity {
        match self.0.associativity {
            -1 => CacheAssociativity::Full,
            0 => CacheAssociativity::Unknown,
            ways if ways > 0 => {
                let ways = c_uint::try_from(ways).expect("int > 0 -> uint should not fail");
                let ways = int::expect_usize(ways);
                let ways = NonZeroUsize::new(ways).expect("usize > 0 -> NonZeroUsize cannot fail");
                CacheAssociativity::Ways(ways)
            }
            unexpected => unreachable!("Got unexpected cache associativity {unexpected}"),
        }
    }

    /// Cache type
    #[doc(alias = "hwloc_cache_attr_s::type")]
    #[doc(alias = "hwloc_obj_attr_u::hwloc_cache_attr_s::type")]
    pub fn cache_type(&self) -> CacheType {
        self.0.ty.try_into().expect("Got unexpected cache type")
    }
}

/// Cache associativity
#[derive(Copy, Clone, Debug, Default, Eq, Hash, PartialEq)]
pub enum CacheAssociativity {
    /// Unknown associativity
    #[default]
    Unknown,

    /// Fully associative
    Full,

    /// N-ways associative
    Ways(NonZeroUsize),
}

/// [`Group`]-specific attributes
///
/// [`Group`]: ObjectType::Group
#[derive(Copy, Clone, Debug, Default, Eq, Hash, PartialEq)]
#[doc(alias = "hwloc_group_attr_s")]
#[doc(alias = "hwloc_obj_attr_u::hwloc_group_attr_s")]
<<<<<<< HEAD
#[repr(C)]
pub struct GroupAttributes {
    /// Depth of group object
    depth: c_uint,

    /// Internally-used kind of group
    kind: c_uint,

    /// Internally-used subkind to distinguish different levels of groups with
    /// the same kind
    subkind: c_uint,

    /// Flag preventing groups from being automatically merged with identical
    /// parent or children
    #[cfg(feature = "hwloc-2_0_4")]
    dont_merge: c_uchar,
}
=======
#[repr(transparent)]
pub struct GroupAttributes(hwloc_group_attr_s);
>>>>>>> 561b2b17
//
impl GroupAttributes {
    /// Depth of group object
    ///
    /// It may change if intermediate Group objects are added.
    #[doc(alias = "hwloc_group_attr_s::depth")]
    #[doc(alias = "hwloc_obj_attr_u::hwloc_group_attr_s::depth")]
    pub fn depth(&self) -> usize {
<<<<<<< HEAD
        int::expect_usize(self.depth)
=======
        ffi::expect_usize(self.0.depth)
>>>>>>> 561b2b17
    }

    /// Internally-used kind of group
    #[allow(unused)]
    pub(crate) fn kind(&self) -> usize {
<<<<<<< HEAD
        int::expect_usize(self.kind)
=======
        ffi::expect_usize(self.0.kind)
>>>>>>> 561b2b17
    }

    /// Tell hwloc that this group object should always be discarded in favor of
    /// any existing `Group` with the same locality.
    #[cfg(feature = "hwloc-2_3_0")]
    pub(crate) fn favor_merging(&mut self) {
        self.0.kind = c_uint::MAX
    }

    /// Internally-used subkind to distinguish different levels of groups with
    /// the same kind
    #[allow(unused)]
    #[doc(alias = "hwloc_group_attr_s::subkind")]
    #[doc(alias = "hwloc_obj_attr_u::hwloc_group_attr_s::subkind")]
    pub(crate) fn subkind(&self) -> usize {
<<<<<<< HEAD
        int::expect_usize(self.subkind)
=======
        ffi::expect_usize(self.0.subkind)
>>>>>>> 561b2b17
    }

    /// Flag preventing groups from being automatically merged with identical
    /// parent or children
    #[cfg(feature = "hwloc-2_0_4")]
    pub fn merging_prevented(&self) -> bool {
        assert!(
            self.0.dont_merge == 0 || self.0.dont_merge == 1,
            "Unexpected hwloc_group_attr_s::dont_merge value"
        );
        self.0.dont_merge != 0
    }

    /// Tell hwloc that it should not merge this group object with other
    /// hierarchically-identical objects.
    #[cfg(feature = "hwloc-2_3_0")]
    pub(crate) fn prevent_merging(&mut self) {
        self.0.dont_merge = 1
    }
}

/// PCI domain width (depends on hwloc version)
#[cfg(feature = "hwloc-3_0_0")]
#[cfg_attr(docsrs, doc(cfg(all())))]
pub type PCIDomain = u32;

/// PCI domain width (depends on hwloc version)
#[cfg(not(feature = "hwloc-3_0_0"))]
#[cfg_attr(docsrs, doc(cfg(all())))]
pub type PCIDomain = u16;

/// [`PCIDevice`]-specific attributes
///
/// [`PCIDevice`]: ObjectType::PCIDevice
#[derive(Copy, Clone, Debug, Default, PartialEq)]
#[doc(alias = "hwloc_pcidev_attr_s")]
#[doc(alias = "hwloc_obj_attr_u::hwloc_pcidev_attr_s")]
<<<<<<< HEAD
#[repr(C)]
pub struct PCIDeviceAttributes {
    /// PCI domain
    domain: PCIDomain,

    /// PCI bus id
    bus: c_uchar,

    /// PCI bus device
    dev: c_uchar,

    /// PCI function
    func: c_uchar,

    /// PCI class id
    class_id: c_ushort,

    /// PCI vendor id
    vendor_id: c_ushort,

    /// PCI device id
    device_id: c_ushort,

    /// PCI subvendor id
    subvendor_id: c_ushort,

    /// PCI subdevice id
    subdevice_id: c_ushort,

    /// PCI revision
    revision: c_uchar,

    /// Link speed in GB/s
    linkspeed: c_float,
}
=======
#[repr(transparent)]
pub struct PCIDeviceAttributes(hwloc_pcidev_attr_s);
>>>>>>> 561b2b17
//
impl PCIDeviceAttributes {
    /// PCI domain
    #[doc(alias = "hwloc_pcidev_attr_s::domain")]
    #[doc(alias = "hwloc_obj_attr_u::hwloc_pcidev_attr_s::domain")]
    pub fn domain(&self) -> PCIDomain {
        self.0.domain
    }

    /// PCI bus id
    #[doc(alias = "hwloc_pcidev_attr_s::bus")]
    #[doc(alias = "hwloc_obj_attr_u::hwloc_pcidev_attr_s::bus")]
    pub fn bus_id(&self) -> u8 {
        self.0.bus
    }

    /// PCI bus device
    #[doc(alias = "hwloc_pcidev_attr_s::dev")]
    #[doc(alias = "hwloc_obj_attr_u::hwloc_pcidev_attr_s::dev")]
    pub fn bus_device(&self) -> u8 {
        self.0.dev
    }

    /// PCI function
    #[doc(alias = "hwloc_pcidev_attr_s::func")]
    #[doc(alias = "hwloc_obj_attr_u::hwloc_pcidev_attr_s::func")]
    pub fn function(&self) -> u8 {
        self.0.func
    }

<<<<<<< HEAD
    /// PCI class id
=======
    /// PCI class ID
>>>>>>> 561b2b17
    #[doc(alias = "hwloc_pcidev_attr_s::class_id")]
    #[doc(alias = "hwloc_obj_attr_u::hwloc_pcidev_attr_s::class_id")]
    pub fn class_id(&self) -> u16 {
        self.0.class_id
    }

<<<<<<< HEAD
    /// PCI vendor id
=======
    /// PCI vendor ID
>>>>>>> 561b2b17
    #[doc(alias = "hwloc_pcidev_attr_s::vendor_id")]
    #[doc(alias = "hwloc_obj_attr_u::hwloc_pcidev_attr_s::vendor_id")]
    pub fn vendor_id(&self) -> u16 {
        self.0.vendor_id
    }

<<<<<<< HEAD
    /// PCI device id
=======
    /// PCI device ID
>>>>>>> 561b2b17
    #[doc(alias = "hwloc_pcidev_attr_s::device_id")]
    #[doc(alias = "hwloc_obj_attr_u::hwloc_pcidev_attr_s::device_id")]
    pub fn device_id(&self) -> u16 {
        self.0.device_id
    }

<<<<<<< HEAD
    /// PCI subvendor id
=======
    /// PCI sub-vendor ID
>>>>>>> 561b2b17
    #[doc(alias = "hwloc_pcidev_attr_s::subvendor_id")]
    #[doc(alias = "hwloc_obj_attr_u::hwloc_pcidev_attr_s::subvendor_id")]
    pub fn subvendor_id(&self) -> u16 {
        self.0.subvendor_id
    }

<<<<<<< HEAD
    /// PCI subdevice id
=======
    /// PCI sub-device ID
>>>>>>> 561b2b17
    #[doc(alias = "hwloc_pcidev_attr_s::subdevice_id")]
    #[doc(alias = "hwloc_obj_attr_u::hwloc_pcidev_attr_s::subdevice_id")]
    pub fn subdevice_id(&self) -> u16 {
        self.0.subdevice_id
    }

    /// PCI revision
    #[doc(alias = "hwloc_pcidev_attr_s::revision")]
    #[doc(alias = "hwloc_obj_attr_u::hwloc_pcidev_attr_s::revision")]
    pub fn revision(&self) -> u8 {
        self.0.revision
    }

    /// Link speed in GB/s
    #[doc(alias = "hwloc_pcidev_attr_s::linkspeed")]
    #[doc(alias = "hwloc_obj_attr_u::hwloc_pcidev_attr_s::linkspeed")]
    pub fn link_speed(&self) -> f32 {
        self.0.linkspeed
    }
}

/// [`Bridge`]-specific attributes
///
/// [`Bridge`]: ObjectType::Bridge
#[derive(Copy, Clone)]
#[doc(alias = "hwloc_bridge_attr_s")]
#[doc(alias = "hwloc_obj_attr_u::hwloc_bridge_attr_s")]
<<<<<<< HEAD
#[repr(C)]
pub struct BridgeAttributes {
    /// # Safety
    ///
    /// This union is trusted to be in sync with `upstream_type`
    upstream: RawUpstreamAttributes,

    /// Upstream type
    upstream_type: RawBridgeType,

    /// # Safety
    ///
    /// This union is trusted to be in sync with `downstream_type`
    downstream: RawDownstreamAttributes,

    /// Downstream type
    downstream_type: RawBridgeType,

    /// Object depth
    depth: c_uint,
}
=======
#[repr(transparent)]
pub struct BridgeAttributes(hwloc_bridge_attr_s);
>>>>>>> 561b2b17
//
impl BridgeAttributes {
    /// Upstream type
    #[doc(alias = "hwloc_bridge_attr_s::upstream_type")]
    #[doc(alias = "hwloc_obj_attr_u::hwloc_bridge_attr_s::upstream_type")]
    pub fn upstream_type(&self) -> BridgeType {
        self.0
            .upstream_type
            .try_into()
            .expect("Got unexpected upstream type")
    }

    /// Upstream attributes
    #[doc(alias = "hwloc_bridge_attr_s::upstream")]
    #[doc(alias = "hwloc_obj_attr_u::hwloc_bridge_attr_s::upstream")]
<<<<<<< HEAD
    pub fn upstream_attributes(&self) -> Option<UpstreamAttributes<'_>> {
        // SAFETY: Per type invariant
        unsafe { UpstreamAttributes::new(self.upstream_type(), &self.upstream) }
=======
    pub fn upstream_attributes(&self) -> Option<UpstreamAttributes> {
        unsafe { UpstreamAttributes::new(self.upstream_type(), &self.0.upstream) }
>>>>>>> 561b2b17
    }

    /// Downstream type
    #[doc(alias = "hwloc_bridge_attr_s::downstream_type")]
    #[doc(alias = "hwloc_obj_attr_u::hwloc_bridge_attr_s::downstream_type")]
    pub fn downstream_type(&self) -> BridgeType {
        self.0
            .downstream_type
            .try_into()
            .expect("Got unexpected downstream type")
    }

    /// Downstream attributes
    #[doc(alias = "hwloc_bridge_attr_s::downstream")]
    #[doc(alias = "hwloc_obj_attr_u::hwloc_bridge_attr_s::downstream")]
<<<<<<< HEAD
    pub fn downstream_attributes(&self) -> Option<DownstreamAttributes<'_>> {
        // SAFETY: Per type invariant
        unsafe { DownstreamAttributes::new(self.downstream_type(), &self.downstream) }
=======
    pub fn downstream_attributes(&self) -> Option<DownstreamAttributes> {
        unsafe { DownstreamAttributes::new(self.downstream_type(), &self.0.downstream) }
>>>>>>> 561b2b17
    }

    /// Bridge depth
    #[doc(alias = "hwloc_bridge_attr_s::depth")]
    #[doc(alias = "hwloc_obj_attr_u::hwloc_bridge_attr_s::depth")]
    pub fn depth(&self) -> usize {
<<<<<<< HEAD
        int::expect_usize(self.depth)
=======
        ffi::expect_usize(self.0.depth)
>>>>>>> 561b2b17
    }
}
//
#[allow(clippy::missing_fields_in_debug)]
impl fmt::Debug for BridgeAttributes {
    fn fmt(&self, f: &mut fmt::Formatter<'_>) -> fmt::Result {
        f.debug_struct("BridgeAttributes")
            .field("upstream_attributes", &self.upstream_attributes())
            .field("downstream_attributes", &self.downstream_attributes())
            .field("depth", &self.0.depth)
            .finish()
    }
}
//
impl PartialEq for BridgeAttributes {
    fn eq(&self, other: &Self) -> bool {
        self.upstream_type() == other.upstream_type()
            && self.upstream_attributes() == other.upstream_attributes()
            && self.downstream_type() == other.downstream_type()
            && self.downstream_attributes() == other.downstream_attributes()
    }
}

<<<<<<< HEAD
/// hwloc FFI for `hwloc_bridge_attr_s::upstream`
#[derive(Copy, Clone)]
#[repr(C)]
pub(crate) union RawUpstreamAttributes {
    /// PCI-specific attributes
    pci: PCIDeviceAttributes,
}

=======
>>>>>>> 561b2b17
/// Bridge upstream attributes
#[derive(Copy, Clone, Debug, PartialEq)]
pub enum UpstreamAttributes<'object> {
    /// PCI-specific attributes
    PCI(&'object PCIDeviceAttributes),
}
//
impl<'object> UpstreamAttributes<'object> {
    /// Wrap the upstream attributes behind a safe API
    ///
    /// # Safety
    ///
    /// `attr` must be consistent with `ty`.
    pub(crate) unsafe fn new(ty: BridgeType, attr: &'object RawUpstreamAttributes) -> Option<Self> {
        // SAFETY: Per input precondition
        unsafe {
            match ty {
                BridgeType::PCI => Some(Self::PCI(ffi::as_newtype(&attr.pci))),
                BridgeType::Host => None,
            }
        }
    }
}

/// Downstream PCI device attributes
#[derive(Copy, Clone, Debug, Default, Eq, Hash, PartialEq)]
<<<<<<< HEAD
#[repr(C)]
pub struct DownstreamPCIAttributes {
    /// PCI domain
    domain: PCIDomain,

    /// PCI secondary bus
    secondary_bus: c_uchar,

    /// PCI subordinate bus
    subordinate_bus: c_uchar,
}
//
impl DownstreamPCIAttributes {
    /// PCI domain
=======
#[repr(transparent)]
pub struct DownstreamPCIAttributes(RawDownstreamPCIAttributes);
//
impl DownstreamPCIAttributes {
    /// Downstram domain
>>>>>>> 561b2b17
    pub fn domain(&self) -> PCIDomain {
        self.0.domain
    }

<<<<<<< HEAD
    /// PCI secondary bus
=======
    /// Downstream secondary bus
>>>>>>> 561b2b17
    pub fn secondary_bus(&self) -> u8 {
        self.0.secondary_bus
    }

<<<<<<< HEAD
    /// PCI subordinate bus
=======
    /// Downstream subordinate bus
>>>>>>> 561b2b17
    pub fn subordinate_bus(&self) -> u8 {
        self.0.subordinate_bus
    }
}

<<<<<<< HEAD
/// hwloc FFI for `hwloc_bridge_attr_s::downstream`
#[derive(Copy, Clone)]
#[repr(C)]
pub(crate) union RawDownstreamAttributes {
    /// PCI-specific attributes
    pci: DownstreamPCIAttributes,
}

=======
>>>>>>> 561b2b17
/// Bridge downstream attributes
#[derive(Copy, Clone, Debug, Eq, Hash, PartialEq)]
pub enum DownstreamAttributes<'object> {
    /// PCI-specific attributes
    PCI(&'object DownstreamPCIAttributes),
}
//
impl<'object> DownstreamAttributes<'object> {
    /// Wrap the upstream attributes behind a safe API
    ///
    /// # Safety
    ///
    /// `attr` must be consistent with `ty`.
    #[allow(clippy::unnecessary_wraps)]
    pub(crate) unsafe fn new(
        ty: BridgeType,
        attr: &'object RawDownstreamAttributes,
    ) -> Option<Self> {
        // SAFETY: Per input precondition
        unsafe {
            match ty {
                BridgeType::PCI => Some(Self::PCI(ffi::as_newtype(&attr.pci))),
                BridgeType::Host => unreachable!("Host bridge type should not appear downstream"),
            }
        }
    }
}

/// [`OSDevice`]-specific attributes
///
/// [`OSDevice`]: ObjectType::OSDevice
#[derive(Copy, Clone, Debug, Default, Eq, Hash, PartialEq)]
#[doc(alias = "hwloc_osdev_attr_s")]
#[doc(alias = "hwloc_obj_attr_u::hwloc_osdev_attr_s")]
#[repr(C)]
<<<<<<< HEAD
pub struct OSDeviceAttributes {
    /// OS device type
    ty: RawOSDeviceType,
}
=======
pub struct OSDeviceAttributes(hwloc_osdev_attr_s);
>>>>>>> 561b2b17
//
impl OSDeviceAttributes {
    /// OS device type
    #[doc(alias = "hwloc_osdev_attr_s::type")]
    #[doc(alias = "hwloc_obj_attr_u::hwloc_osdev_attr_s::type")]
    pub fn device_type(&self) -> OSDeviceType {
        self.0.ty.try_into().expect("Got unexpected OS device type")
    }
}<|MERGE_RESOLUTION|>--- conflicted
+++ resolved
@@ -8,59 +8,10 @@
 // - Main docs: https://hwloc.readthedocs.io/en/v2.9/unionhwloc__obj__attr__u.html
 // - Union semantics: https://hwloc.readthedocs.io/en/v2.9/attributes.html#attributes_normal
 
+#[cfg(doc)]
+use crate::topology::support::DiscoverySupport;
 use crate::{
-<<<<<<< HEAD
-    ffi::int,
-    object::types::{
-        BridgeType, CacheType, OSDeviceType, ObjectType, RawBridgeType, RawCacheType,
-        RawOSDeviceType,
-    },
-};
-#[cfg(doc)]
-use crate::{object::TopologyObject, topology::support::DiscoverySupport};
-use std::{
-    ffi::{c_float, c_int, c_uchar, c_uint, c_ushort},
-    fmt,
-    hash::Hash,
-    num::NonZeroUsize,
-};
-
-/// hwloc FFI for the `hwloc_obj_attr_u` union
-///
-/// Exposed to users via the safe [`ObjectAttributes`] enum.
-#[derive(Copy, Clone)]
-#[repr(C)]
-pub(crate) union RawObjectAttributes {
-    /// [`NUMANode`]-specific attributes
-    ///
-    /// [`NUMANode`]: ObjectType::NUMANode
-    numa: NUMANodeAttributes,
-
-    /// CPU cache-specific attributes
-    cache: CacheAttributes,
-
-    /// [`Group`]-specific attributes
-    ///
-    /// [`Group`]: ObjectType::Group
-    pub(crate) group: GroupAttributes,
-
-    /// [`PCIDevice`]-specific attributes
-    ///
-    /// [`PCIDevice`]: ObjectType::PCIDevice
-    pcidev: PCIDeviceAttributes,
-
-    /// [`Bridge`]-specific attributes
-    ///
-    /// [`Bridge`]: ObjectType::Bridge
-    bridge: BridgeAttributes,
-
-    /// [`OSDevice`]-specific attributes
-    ///
-    /// [`OSDevice`]: ObjectType::OSDevice
-    osdev: OSDeviceAttributes,
-}
-=======
-    ffi,
+    ffi::{self, int},
     object::types::{BridgeType, CacheType, OSDeviceType, ObjectType},
 };
 use hwlocality_sys::{
@@ -69,7 +20,6 @@
     RawDownstreamAttributes, RawDownstreamPCIAttributes, RawUpstreamAttributes,
 };
 use std::{ffi::c_uint, fmt, hash::Hash, num::NonZeroUsize};
->>>>>>> 561b2b17
 
 /// ObjectType-specific attributes
 #[derive(Copy, Clone, Debug, PartialEq)]
@@ -115,50 +65,28 @@
     ///
     /// # Safety
     ///
-<<<<<<< HEAD
-    /// If non-null, the `attr` pointer must target `RawObjectAttributes` that
+    /// If non-null, the `attr` pointer must target `hwloc_obj_attr_u` that
     /// are valid for lifetime `'object` and consistent with object type `ty`.
-    pub(crate) unsafe fn new(
-        ty: ObjectType,
-        attr: &'object *mut RawObjectAttributes,
-    ) -> Option<Self> {
+    pub(crate) unsafe fn new(ty: ObjectType, attr: &'object *mut hwloc_obj_attr_u) -> Option<Self> {
         if attr.is_null() {
             return None;
         }
-
         // SAFETY: Safe due to input precondition
-        let attr: &RawObjectAttributes = unsafe { &**attr };
-
-        // SAFETY: Safe because we checked for union field access validity
+        let attr: &hwloc_obj_attr_u = unsafe { &**attr };
+
+        // SAFETY: - We checked for union field access validity via the type
+        //         - All output types are newtypes of the respective raw types
         unsafe {
             #[allow(clippy::wildcard_enum_match_arm)]
             match ty {
-                ObjectType::NUMANode => Some(Self::NUMANode(&attr.numa)),
-                ObjectType::Group => Some(Self::Group(&attr.group)),
-                ObjectType::PCIDevice => Some(Self::PCIDevice(&attr.pcidev)),
-                ObjectType::Bridge => Some(Self::Bridge(&attr.bridge)),
-                ObjectType::OSDevice => Some(Self::OSDevice(&attr.osdev)),
-                _ if ty.is_cpu_cache() => Some(Self::Cache(&attr.cache)),
+                ObjectType::NUMANode => Some(Self::NUMANode(ffi::as_newtype(&attr.numa))),
+                ObjectType::Group => Some(Self::Group(ffi::as_newtype(&attr.group))),
+                ObjectType::PCIDevice => Some(Self::PCIDevice(ffi::as_newtype(&attr.pcidev))),
+                ObjectType::Bridge => Some(Self::Bridge(ffi::as_newtype(&attr.bridge))),
+                ObjectType::OSDevice => Some(Self::OSDevice(ffi::as_newtype(&attr.osdev))),
+                _ if ty.is_cpu_cache() => Some(Self::Cache(ffi::as_newtype(&attr.cache))),
                 _ => None,
             }
-=======
-    /// If non-null, the `attr` pointer must target `hwloc_obj_attr_u` that
-    /// are valid for lifetime `'attr` and consistent with object type `ty`.
-    pub(crate) unsafe fn new(ty: ObjectType, attr: &'attr *mut hwloc_obj_attr_u) -> Option<Self> {
-        if attr.is_null() {
-            return None;
-        }
-        let attr: &hwloc_obj_attr_u = unsafe { &**attr };
-
-        match ty {
-            ObjectType::NUMANode => Some(Self::NUMANode(ffi::as_newtype(&attr.numa))),
-            ObjectType::Group => Some(Self::Group(ffi::as_newtype(&attr.group))),
-            ObjectType::PCIDevice => Some(Self::PCIDevice(ffi::as_newtype(&attr.pcidev))),
-            ObjectType::Bridge => Some(Self::Bridge(ffi::as_newtype(&attr.bridge))),
-            ObjectType::OSDevice => Some(Self::OSDevice(ffi::as_newtype(&attr.osdev))),
-            _ if ty.is_cpu_cache() => Some(Self::Cache(ffi::as_newtype(&attr.cache))),
-            _ => None,
->>>>>>> 561b2b17
         }
     }
 }
@@ -166,28 +94,18 @@
 /// [`NUMANode`]-specific attributes
 ///
 /// [`NUMANode`]: ObjectType::NUMANode
+//
+// --- Implementation details ---
+//
+// # Safety
+//
+// If non-null, `page_types` is trusted to point to a C-style array of
+// `page_types_len` memory page types, sorted by increasing page size.
 #[derive(Copy, Clone, Debug, Default)]
 #[doc(alias = "hwloc_numanode_attr_s")]
 #[doc(alias = "hwloc_obj_attr_u::hwloc_numanode_attr_s")]
-<<<<<<< HEAD
-#[repr(C)]
-pub struct NUMANodeAttributes {
-    /// Node-local memory in bytes
-    local_memory: u64,
-
-    /// Number of memory page types
-    page_types_len: c_uint,
-
-    /// # Safety
-    ///
-    /// If non-null, this is trusted to point to a C-style array of
-    /// `page_types_len` memory page types, sorted by increasing page size.
-    page_types: *mut MemoryPageType,
-}
-=======
 #[repr(transparent)]
 pub struct NUMANodeAttributes(hwloc_numanode_attr_s);
->>>>>>> 561b2b17
 //
 impl NUMANodeAttributes {
     /// Node-local memory in bytes
@@ -204,6 +122,10 @@
     #[doc(alias = "hwloc_obj_attr_u::hwloc_numanode_attr_s::page_types")]
     pub fn page_types(&self) -> &[MemoryPageType] {
         if self.0.page_types.is_null() {
+            assert_eq!(
+                self.0.page_types_len, 0,
+                "Got null pages types pointer with non-zero length"
+            );
             return &[];
         }
         // SAFETY: Per type invariant
@@ -211,13 +133,8 @@
             std::slice::from_raw_parts(
                 self.0.page_types.cast::<MemoryPageType>(),
                 // If this fails, it means pages_types_len does not fit in a
-<<<<<<< HEAD
                 // size_t, but by definition of size_t that cannot happen
-                self.page_types_len.try_into().expect("Should not happen"),
-=======
-                // size_t, but by definition of size_t that cannot happen...
                 self.0.page_types_len.try_into().expect("Should not happen"),
->>>>>>> 561b2b17
             )
         }
     }
@@ -249,19 +166,8 @@
 #[doc(alias = "hwloc_memory_page_type_s")]
 #[doc(alias = "hwloc_numanode_attr_s::hwloc_memory_page_type_s")]
 #[doc(alias = "hwloc_obj_attr_u::hwloc_numanode_attr_s::hwloc_memory_page_type_s")]
-<<<<<<< HEAD
-#[repr(C)]
-pub struct MemoryPageType {
-    /// Size of pages
-    size: u64,
-
-    /// Number of pages of this size
-    count: u64,
-}
-=======
 #[repr(transparent)]
 pub struct MemoryPageType(hwloc_memory_page_type_s);
->>>>>>> 561b2b17
 //
 impl MemoryPageType {
     /// Size of pages
@@ -285,28 +191,8 @@
 #[derive(Copy, Clone, Debug, Default, Eq, Hash, PartialEq)]
 #[doc(alias = "hwloc_cache_attr_s")]
 #[doc(alias = "hwloc_obj_attr_u::hwloc_cache_attr_s")]
-<<<<<<< HEAD
-#[repr(C)]
-pub struct CacheAttributes {
-    /// Size of the cache in bytes
-    size: u64,
-
-    /// Depth ofthe cache (e.g. L1, L2, ...)
-    depth: c_uint,
-
-    /// Cache line size in bytes
-    linesize: c_uint,
-
-    /// Ways of associativity
-    associativity: c_int,
-
-    /// Cache type
-    ty: RawCacheType,
-}
-=======
 #[repr(transparent)]
 pub struct CacheAttributes(hwloc_cache_attr_s);
->>>>>>> 561b2b17
 //
 impl CacheAttributes {
     /// Size of the cache in bytes
@@ -320,22 +206,14 @@
     #[doc(alias = "hwloc_cache_attr_s::depth")]
     #[doc(alias = "hwloc_obj_attr_u::hwloc_cache_attr_s::depth")]
     pub fn depth(&self) -> usize {
-<<<<<<< HEAD
-        int::expect_usize(self.depth)
-=======
-        ffi::expect_usize(self.0.depth)
->>>>>>> 561b2b17
+        int::expect_usize(self.0.depth)
     }
 
     /// Cache line size in bytes
     #[doc(alias = "hwloc_cache_attr_s::linesize")]
     #[doc(alias = "hwloc_obj_attr_u::hwloc_cache_attr_s::linesize")]
     pub fn line_size(&self) -> Option<NonZeroUsize> {
-<<<<<<< HEAD
-        NonZeroUsize::new(int::expect_usize(self.linesize))
-=======
-        NonZeroUsize::new(ffi::expect_usize(self.0.linesize))
->>>>>>> 561b2b17
+        NonZeroUsize::new(int::expect_usize(self.0.linesize))
     }
 
     /// Ways of associativity
@@ -383,28 +261,8 @@
 #[derive(Copy, Clone, Debug, Default, Eq, Hash, PartialEq)]
 #[doc(alias = "hwloc_group_attr_s")]
 #[doc(alias = "hwloc_obj_attr_u::hwloc_group_attr_s")]
-<<<<<<< HEAD
-#[repr(C)]
-pub struct GroupAttributes {
-    /// Depth of group object
-    depth: c_uint,
-
-    /// Internally-used kind of group
-    kind: c_uint,
-
-    /// Internally-used subkind to distinguish different levels of groups with
-    /// the same kind
-    subkind: c_uint,
-
-    /// Flag preventing groups from being automatically merged with identical
-    /// parent or children
-    #[cfg(feature = "hwloc-2_0_4")]
-    dont_merge: c_uchar,
-}
-=======
 #[repr(transparent)]
 pub struct GroupAttributes(hwloc_group_attr_s);
->>>>>>> 561b2b17
 //
 impl GroupAttributes {
     /// Depth of group object
@@ -413,21 +271,13 @@
     #[doc(alias = "hwloc_group_attr_s::depth")]
     #[doc(alias = "hwloc_obj_attr_u::hwloc_group_attr_s::depth")]
     pub fn depth(&self) -> usize {
-<<<<<<< HEAD
-        int::expect_usize(self.depth)
-=======
-        ffi::expect_usize(self.0.depth)
->>>>>>> 561b2b17
+        int::expect_usize(self.0.depth)
     }
 
     /// Internally-used kind of group
     #[allow(unused)]
     pub(crate) fn kind(&self) -> usize {
-<<<<<<< HEAD
-        int::expect_usize(self.kind)
-=======
-        ffi::expect_usize(self.0.kind)
->>>>>>> 561b2b17
+        int::expect_usize(self.0.kind)
     }
 
     /// Tell hwloc that this group object should always be discarded in favor of
@@ -443,11 +293,7 @@
     #[doc(alias = "hwloc_group_attr_s::subkind")]
     #[doc(alias = "hwloc_obj_attr_u::hwloc_group_attr_s::subkind")]
     pub(crate) fn subkind(&self) -> usize {
-<<<<<<< HEAD
-        int::expect_usize(self.subkind)
-=======
-        ffi::expect_usize(self.0.subkind)
->>>>>>> 561b2b17
+        int::expect_usize(self.0.subkind)
     }
 
     /// Flag preventing groups from being automatically merged with identical
@@ -485,46 +331,8 @@
 #[derive(Copy, Clone, Debug, Default, PartialEq)]
 #[doc(alias = "hwloc_pcidev_attr_s")]
 #[doc(alias = "hwloc_obj_attr_u::hwloc_pcidev_attr_s")]
-<<<<<<< HEAD
-#[repr(C)]
-pub struct PCIDeviceAttributes {
-    /// PCI domain
-    domain: PCIDomain,
-
-    /// PCI bus id
-    bus: c_uchar,
-
-    /// PCI bus device
-    dev: c_uchar,
-
-    /// PCI function
-    func: c_uchar,
-
-    /// PCI class id
-    class_id: c_ushort,
-
-    /// PCI vendor id
-    vendor_id: c_ushort,
-
-    /// PCI device id
-    device_id: c_ushort,
-
-    /// PCI subvendor id
-    subvendor_id: c_ushort,
-
-    /// PCI subdevice id
-    subdevice_id: c_ushort,
-
-    /// PCI revision
-    revision: c_uchar,
-
-    /// Link speed in GB/s
-    linkspeed: c_float,
-}
-=======
 #[repr(transparent)]
 pub struct PCIDeviceAttributes(hwloc_pcidev_attr_s);
->>>>>>> 561b2b17
 //
 impl PCIDeviceAttributes {
     /// PCI domain
@@ -555,55 +363,35 @@
         self.0.func
     }
 
-<<<<<<< HEAD
-    /// PCI class id
-=======
     /// PCI class ID
->>>>>>> 561b2b17
     #[doc(alias = "hwloc_pcidev_attr_s::class_id")]
     #[doc(alias = "hwloc_obj_attr_u::hwloc_pcidev_attr_s::class_id")]
     pub fn class_id(&self) -> u16 {
         self.0.class_id
     }
 
-<<<<<<< HEAD
-    /// PCI vendor id
-=======
     /// PCI vendor ID
->>>>>>> 561b2b17
     #[doc(alias = "hwloc_pcidev_attr_s::vendor_id")]
     #[doc(alias = "hwloc_obj_attr_u::hwloc_pcidev_attr_s::vendor_id")]
     pub fn vendor_id(&self) -> u16 {
         self.0.vendor_id
     }
 
-<<<<<<< HEAD
-    /// PCI device id
-=======
     /// PCI device ID
->>>>>>> 561b2b17
     #[doc(alias = "hwloc_pcidev_attr_s::device_id")]
     #[doc(alias = "hwloc_obj_attr_u::hwloc_pcidev_attr_s::device_id")]
     pub fn device_id(&self) -> u16 {
         self.0.device_id
     }
 
-<<<<<<< HEAD
-    /// PCI subvendor id
-=======
     /// PCI sub-vendor ID
->>>>>>> 561b2b17
     #[doc(alias = "hwloc_pcidev_attr_s::subvendor_id")]
     #[doc(alias = "hwloc_obj_attr_u::hwloc_pcidev_attr_s::subvendor_id")]
     pub fn subvendor_id(&self) -> u16 {
         self.0.subvendor_id
     }
 
-<<<<<<< HEAD
-    /// PCI subdevice id
-=======
     /// PCI sub-device ID
->>>>>>> 561b2b17
     #[doc(alias = "hwloc_pcidev_attr_s::subdevice_id")]
     #[doc(alias = "hwloc_obj_attr_u::hwloc_pcidev_attr_s::subdevice_id")]
     pub fn subdevice_id(&self) -> u16 {
@@ -628,35 +416,18 @@
 /// [`Bridge`]-specific attributes
 ///
 /// [`Bridge`]: ObjectType::Bridge
+//
+// --- Implementation details ---
+//
+// # Safety
+//
+// - `upstream` and `upstream_type` are trusted to be in sync.
+// - `downstream` and `downstream_type` are trusted to be in sync.
 #[derive(Copy, Clone)]
 #[doc(alias = "hwloc_bridge_attr_s")]
 #[doc(alias = "hwloc_obj_attr_u::hwloc_bridge_attr_s")]
-<<<<<<< HEAD
-#[repr(C)]
-pub struct BridgeAttributes {
-    /// # Safety
-    ///
-    /// This union is trusted to be in sync with `upstream_type`
-    upstream: RawUpstreamAttributes,
-
-    /// Upstream type
-    upstream_type: RawBridgeType,
-
-    /// # Safety
-    ///
-    /// This union is trusted to be in sync with `downstream_type`
-    downstream: RawDownstreamAttributes,
-
-    /// Downstream type
-    downstream_type: RawBridgeType,
-
-    /// Object depth
-    depth: c_uint,
-}
-=======
 #[repr(transparent)]
 pub struct BridgeAttributes(hwloc_bridge_attr_s);
->>>>>>> 561b2b17
 //
 impl BridgeAttributes {
     /// Upstream type
@@ -672,14 +443,9 @@
     /// Upstream attributes
     #[doc(alias = "hwloc_bridge_attr_s::upstream")]
     #[doc(alias = "hwloc_obj_attr_u::hwloc_bridge_attr_s::upstream")]
-<<<<<<< HEAD
     pub fn upstream_attributes(&self) -> Option<UpstreamAttributes<'_>> {
         // SAFETY: Per type invariant
-        unsafe { UpstreamAttributes::new(self.upstream_type(), &self.upstream) }
-=======
-    pub fn upstream_attributes(&self) -> Option<UpstreamAttributes> {
         unsafe { UpstreamAttributes::new(self.upstream_type(), &self.0.upstream) }
->>>>>>> 561b2b17
     }
 
     /// Downstream type
@@ -695,25 +461,16 @@
     /// Downstream attributes
     #[doc(alias = "hwloc_bridge_attr_s::downstream")]
     #[doc(alias = "hwloc_obj_attr_u::hwloc_bridge_attr_s::downstream")]
-<<<<<<< HEAD
     pub fn downstream_attributes(&self) -> Option<DownstreamAttributes<'_>> {
         // SAFETY: Per type invariant
-        unsafe { DownstreamAttributes::new(self.downstream_type(), &self.downstream) }
-=======
-    pub fn downstream_attributes(&self) -> Option<DownstreamAttributes> {
         unsafe { DownstreamAttributes::new(self.downstream_type(), &self.0.downstream) }
->>>>>>> 561b2b17
     }
 
     /// Bridge depth
     #[doc(alias = "hwloc_bridge_attr_s::depth")]
     #[doc(alias = "hwloc_obj_attr_u::hwloc_bridge_attr_s::depth")]
     pub fn depth(&self) -> usize {
-<<<<<<< HEAD
-        int::expect_usize(self.depth)
-=======
-        ffi::expect_usize(self.0.depth)
->>>>>>> 561b2b17
+        int::expect_usize(self.0.depth)
     }
 }
 //
@@ -737,17 +494,6 @@
     }
 }
 
-<<<<<<< HEAD
-/// hwloc FFI for `hwloc_bridge_attr_s::upstream`
-#[derive(Copy, Clone)]
-#[repr(C)]
-pub(crate) union RawUpstreamAttributes {
-    /// PCI-specific attributes
-    pci: PCIDeviceAttributes,
-}
-
-=======
->>>>>>> 561b2b17
 /// Bridge upstream attributes
 #[derive(Copy, Clone, Debug, PartialEq)]
 pub enum UpstreamAttributes<'object> {
@@ -774,62 +520,26 @@
 
 /// Downstream PCI device attributes
 #[derive(Copy, Clone, Debug, Default, Eq, Hash, PartialEq)]
-<<<<<<< HEAD
-#[repr(C)]
-pub struct DownstreamPCIAttributes {
-    /// PCI domain
-    domain: PCIDomain,
-
-    /// PCI secondary bus
-    secondary_bus: c_uchar,
-
-    /// PCI subordinate bus
-    subordinate_bus: c_uchar,
-}
+#[repr(transparent)]
+pub struct DownstreamPCIAttributes(RawDownstreamPCIAttributes);
 //
 impl DownstreamPCIAttributes {
     /// PCI domain
-=======
-#[repr(transparent)]
-pub struct DownstreamPCIAttributes(RawDownstreamPCIAttributes);
-//
-impl DownstreamPCIAttributes {
-    /// Downstram domain
->>>>>>> 561b2b17
     pub fn domain(&self) -> PCIDomain {
         self.0.domain
     }
 
-<<<<<<< HEAD
     /// PCI secondary bus
-=======
-    /// Downstream secondary bus
->>>>>>> 561b2b17
     pub fn secondary_bus(&self) -> u8 {
         self.0.secondary_bus
     }
 
-<<<<<<< HEAD
     /// PCI subordinate bus
-=======
-    /// Downstream subordinate bus
->>>>>>> 561b2b17
     pub fn subordinate_bus(&self) -> u8 {
         self.0.subordinate_bus
     }
 }
 
-<<<<<<< HEAD
-/// hwloc FFI for `hwloc_bridge_attr_s::downstream`
-#[derive(Copy, Clone)]
-#[repr(C)]
-pub(crate) union RawDownstreamAttributes {
-    /// PCI-specific attributes
-    pci: DownstreamPCIAttributes,
-}
-
-=======
->>>>>>> 561b2b17
 /// Bridge downstream attributes
 #[derive(Copy, Clone, Debug, Eq, Hash, PartialEq)]
 pub enum DownstreamAttributes<'object> {
@@ -865,14 +575,7 @@
 #[doc(alias = "hwloc_osdev_attr_s")]
 #[doc(alias = "hwloc_obj_attr_u::hwloc_osdev_attr_s")]
 #[repr(C)]
-<<<<<<< HEAD
-pub struct OSDeviceAttributes {
-    /// OS device type
-    ty: RawOSDeviceType,
-}
-=======
 pub struct OSDeviceAttributes(hwloc_osdev_attr_s);
->>>>>>> 561b2b17
 //
 impl OSDeviceAttributes {
     /// OS device type
